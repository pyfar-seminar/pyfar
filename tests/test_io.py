from pyfar.orientations import Orientations
import numpy as np
import numpy.testing as npt
import pytest
import deepdiff
import json
from pytest import fixture
from mock import Mock, mock_open, patch, call

import os.path
from io import BytesIO
import scipy.io.wavfile as wavfile

from pyfar import io
from pyfar import Signal
from pyfar import Coordinates
from pyfar.spatial.spatial import SphericalVoronoi
import pyfar.dsp.classes as fo


def test_read_wav(generate_wav_file, noise):
    """Test default without optional parameters."""
    signal = io.read_wav(generate_wav_file)
    assert isinstance(signal, Signal)
    npt.assert_allclose(signal.time, noise.time)
    assert signal.sampling_rate == noise.sampling_rate


def test_write_wav(tmpdir, noise):
    """Test default without optional parameters."""
    filename = os.path.join(tmpdir, 'test_wav.wav')
    io.write_wav(noise, filename)
    signal_reload = wavfile.read(filename)[-1].T
    npt.assert_allclose(
        noise.time,
        np.atleast_2d(signal_reload),
        rtol=1e-10)


def test_write_wav_overwrite(noise, tmpdir):
    """Test overwriting behavior."""
    filename = os.path.join(tmpdir, 'test_wav.wav')
    io.write_wav(noise, filename)
    # Call with overwrite disabled
    with pytest.raises(FileExistsError):
        io.write_wav(noise, filename, overwrite=False)
    # Call with overwrite enabled
    io.write_wav(noise, filename, overwrite=True)


def test_write_wav_nd(noise_two_by_two_channel, tmpdir):
    """Test for signals of higher dimension."""
    filename = os.path.join(tmpdir, 'test_wav.wav')
    io.write_wav(noise_two_by_two_channel, filename)
    signal_reload = wavfile.read(filename)[-1].T
    npt.assert_allclose(
        signal_reload.reshape(noise_two_by_two_channel.time.shape),
        noise_two_by_two_channel.time)


def test_read_sofa_GeneralFIR(
        generate_sofa_GeneralFIR, noise_two_by_three_channel):
    """Test for sofa datatype GeneralFIR"""
    signal = io.read_sofa(generate_sofa_GeneralFIR)[0]
    npt.assert_allclose(signal.time, noise_two_by_three_channel.time)


def test_read_sofa_GeneralTF(generate_sofa_GeneralTF):
    """Test for sofa datatype GeneralTF"""
    with pytest.raises(ValueError):
        io.read_sofa(generate_sofa_GeneralTF)


def test_read_sofa_coordinates(
        generate_sofa_GeneralFIR, sofa_reference_coordinates):
    """Test for reading coordinates in sofa file"""
    _, s_coords, r_coords, = io.read_sofa(generate_sofa_GeneralFIR)
    npt.assert_allclose(
        s_coords.get_cart(), sofa_reference_coordinates[0])
    npt.assert_allclose(
        r_coords.get_cart(), sofa_reference_coordinates[1])


def test_read_sofa_sampling_rate_unit(generate_sofa_unit_error):
    """Test to verify correct sampling rate unit of sofa file"""
    with pytest.raises(ValueError):
        io.read_sofa(generate_sofa_unit_error)


def test_read_sofa_position_type_unit(generate_sofa_postype_error):
    """Test to verify correct position type of sofa file"""
    with pytest.raises(ValueError):
        io.read_sofa(generate_sofa_postype_error)


def test__str_to_type():
    PyfarType = io._str_to_type('Coordinates')
    assert PyfarType.__module__.startswith('pyfar')
    PyfarType = io._str_to_type('Orientations')
    assert PyfarType.__module__.startswith('pyfar')
    PyfarType = io._str_to_type('SphericalVoronoi')
    assert PyfarType.__module__.startswith('pyfar')
    pass


def test_read_orientations(generate_far_file_orientations, orientations):
    """Write is already called in the `generate_orientations_file` fixture"""
    actual = io.read(generate_far_file_orientations)['orientations']
    assert isinstance(actual, Orientations)
    assert actual == orientations


def test_read_coordinates(generate_far_file_coordinates, coordinates):
    actual = io.read(generate_far_file_coordinates)['coordinates']
    assert isinstance(actual, Coordinates)
    assert actual == coordinates


def test_read_signal(generate_far_file_signal, signal):
    actual = io.read(generate_far_file_signal)['signal']
    assert isinstance(actual, Signal)
    assert actual == signal


def test_read_sphericalvoronoi(
    generate_far_file_sphericalvoronoi,
    sphericalvoronoi):
    actual = io.read(generate_far_file_sphericalvoronoi)['sphericalvoronoi']
    assert isinstance(actual, SphericalVoronoi)
    assert actual == sphericalvoronoi


def test_read_filter(
    generate_far_file_filter,
    filter):
    actual = io.read(generate_far_file_filter)['filter']
    assert isinstance(actual, fo.Filter)
    assert actual == filter


def test_read_filterIIR(
    generate_far_file_filterIIR,
    filterIIR):
    actual = io.read(generate_far_file_filterIIR)['filterIIR']
    assert isinstance(actual, fo.FilterIIR)
    assert actual == filterIIR


def test_read_filterFIR(
    generate_far_file_filterFIR,
    filterFIR):
    pass
    # actual = io.read(generate_far_file_filterFIR)['filterFIR']
    # assert isinstance(actual, fo.FilterIIR)
    # assert actual == filterFIR


def test__eq___dict__nested_data_struct(nested_data_struct):
    actual = nested_data_struct.copy()
    assert actual == nested_data_struct


<<<<<<< HEAD
@patch('pyfar.io.str_to_type')
@patch('pyfar.codec.str_to_type')
def test_read_nested_data_struct(
        codec_str_to_type,
        io_str_to_type,
=======
@patch('pyfar.io._str_to_type')
def test_read_nested_data_struct(
        patched__str_to_type,
>>>>>>> c0f10323
        generate_far_file_nested_data_struct,
        nested_data_struct,
        other_class):
    _str_to_type = {
        'MyOtherClass': type(other_class),
        'NestedDataStruct': type(nested_data_struct)}
<<<<<<< HEAD
    codec_str_to_type.side_effect = str_to_type.get
    io_str_to_type.side_effect = str_to_type.get
=======
    patched__str_to_type.side_effect = _str_to_type.get
>>>>>>> c0f10323
    actual = io.read(generate_far_file_nested_data_struct)[
        'nested_data_struct']
    assert actual == nested_data_struct<|MERGE_RESOLUTION|>--- conflicted
+++ resolved
@@ -160,29 +160,16 @@
     assert actual == nested_data_struct
 
 
-<<<<<<< HEAD
-@patch('pyfar.io.str_to_type')
-@patch('pyfar.codec.str_to_type')
-def test_read_nested_data_struct(
-        codec_str_to_type,
-        io_str_to_type,
-=======
 @patch('pyfar.io._str_to_type')
 def test_read_nested_data_struct(
         patched__str_to_type,
->>>>>>> c0f10323
         generate_far_file_nested_data_struct,
         nested_data_struct,
         other_class):
     _str_to_type = {
         'MyOtherClass': type(other_class),
         'NestedDataStruct': type(nested_data_struct)}
-<<<<<<< HEAD
-    codec_str_to_type.side_effect = str_to_type.get
-    io_str_to_type.side_effect = str_to_type.get
-=======
     patched__str_to_type.side_effect = _str_to_type.get
->>>>>>> c0f10323
     actual = io.read(generate_far_file_nested_data_struct)[
         'nested_data_struct']
     assert actual == nested_data_struct