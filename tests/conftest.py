import pytest
import numpy as np
import os.path
import sofa
import scipy.io.wavfile as wavfile

from pyfar.spatial.spatial import SphericalVoronoi
from pyfar.orientations import Orientations
from pyfar.coordinates import Coordinates
from pyfar.signal import Signal
import pyfar.dsp.classes as fo

from pyfar.testing import stub_utils


@pytest.fixture
def sine():
    """Sine signal stub.

    Returns
    -------
    signal : Signal
        Stub of sine signal
    """
    frequency = 441
    sampling_rate = 44100
    n_samples = 10000
    fft_norm = 'none'
    cshape = (1,)

    time, freq, frequency = stub_utils.sine_func(
        frequency, sampling_rate, n_samples, fft_norm, cshape)
    signal = stub_utils.signal_stub(
        time, freq, sampling_rate, fft_norm)

    return signal


@pytest.fixture
def sine_rms():
    """Sine signal stub,
    RMS FFT-normalization.

    Returns
    -------
    signal : Signal
        Stub of sine signal
    """
    frequency = 441
    sampling_rate = 44100
    n_samples = 10000
    fft_norm = 'rms'
    cshape = (1,)

    time, freq, frequency = stub_utils.sine_func(
        frequency, sampling_rate, n_samples, fft_norm, cshape)
    signal = stub_utils.signal_stub(
        time, freq, sampling_rate, fft_norm)

    return signal


@pytest.fixture
def sine_odd():
    """Sine signal stub,
    odd number of samples.

    Returns
    -------
    signal : Signal
        Stub of sine signal
    """
    frequency = 441
    sampling_rate = 44100
    n_samples = 9999
    fft_norm = 'none'
    cshape = (1,)

    time, freq, frequency = stub_utils.sine_func(
        frequency, sampling_rate, n_samples, fft_norm, cshape)
    signal = stub_utils.signal_stub(
        time, freq, sampling_rate, fft_norm)

    return signal


@pytest.fixture
def sine_odd_rms():
    """Sine signal stub,
    odd number of samples,
    RMS FFT-normalization

    Returns
    -------
    signal : Signal
        Stub of sine signal
    """
    frequency = 441
    sampling_rate = 44100
    n_samples = 9999
    fft_norm = 'rms'
    cshape = (1,)

    time, freq, frequency = stub_utils.sine_func(
        frequency, sampling_rate, n_samples, fft_norm, cshape)
    signal = stub_utils.signal_stub(
        time, freq, sampling_rate, fft_norm)

    return signal


@pytest.fixture
def sine_two_by_two_channel():
    """2-by-2 channel sine signal stub.

    Returns
    -------
    signal : Signal
        Stub of sine signal
    """
    frequency = np.array([[1, 2], [3, 4]]) * 441
    sampling_rate = 44100
    n_samples = 10000
    fft_norm = 'none'
    cshape = (2, 2)

    time, freq, frequency = stub_utils.sine_func(
        frequency, sampling_rate, n_samples, fft_norm, cshape)
    signal = stub_utils.signal_stub(
        time, freq, sampling_rate, fft_norm)

    return signal


@pytest.fixture
def impulse():
    """Delta impulse signal stub.

    Returns
    -------
    signal : Signal
        Stub of impulse signal
    """
    delay = 0
    sampling_rate = 44100
    n_samples = 10000
    fft_norm = 'none'
    cshape = (1,)

    time, freq = stub_utils.impulse_func(
        delay, n_samples, fft_norm, cshape)
    signal = stub_utils.signal_stub(
        time, freq, sampling_rate, fft_norm)

    return signal


@pytest.fixture
def impulse_rms():
    """Delta impulse signal stub,
    RMS FFT-normalization.

    Returns
    -------
    signal : Signal
        Stub of impulse signal
    """
    delay = 0
    sampling_rate = 44100
    n_samples = 10000
    fft_norm = 'rms'
    cshape = (1,)

    time, freq = stub_utils.impulse_func(
        delay, n_samples, fft_norm, cshape)
    signal = stub_utils.signal_stub(
        time, freq, sampling_rate, fft_norm)

    return signal


@pytest.fixture
def impulse_group_delay():
    """Delayed delta impulse signal stub with static properties.

    Returns
    -------
    signal : Signal
        Stub of impulse signal
    group_delay : ndarray
        Group delay of impulse signal
    """
    delay = 1000
    sampling_rate = 44100
    n_samples = 10000
    fft_norm = 'none'
    cshape = (1,)

    time, freq = stub_utils.impulse_func(
        delay, n_samples, fft_norm, cshape)
    signal = stub_utils.signal_stub(
        time, freq, sampling_rate, fft_norm)
    group_delay = delay * np.ones_like(freq, dtype=float)

    return signal, group_delay


@pytest.fixture
def impulse_group_delay_two_channel():
    """Delayed 2 channel delta impulse signal stub with static properties.

    Returns
    -------
    signal : Signal
        Stub of impulse signal
    group_delay : ndarray
        Group delay of impulse signal
    """
    delay = np.atleast_1d([1000, 2000])
    sampling_rate = 44100
    n_samples = 10000
    fft_norm = 'none'
    cshape = (2,)

    time, freq = stub_utils.impulse_func(
        delay, n_samples, fft_norm, cshape)
    signal = stub_utils.signal_stub(
        time, freq, sampling_rate, fft_norm)
    group_delay = delay[..., np.newaxis] * np.ones_like(freq, dtype=float)

    return signal, group_delay


@pytest.fixture
def impulse_group_delay_two_by_two_channel():
    """Delayed 2-by-2 channel delta impulse signal stub with static properties.

    Returns
    -------
    signal : Signal
        Stub of impulse signal
    group_delay : ndarray
        Group delay of impulse signal
    """
    delay = np.array([[1000, 2000], [3000, 4000]])
    sampling_rate = 44100
    n_samples = 10000
    fft_norm = 'none'
    cshape = (2, 2)

    time, freq = stub_utils.impulse_func(
        delay, n_samples, fft_norm, cshape)
    signal = stub_utils.signal_stub(
        time, freq, sampling_rate, fft_norm)
    group_delay = delay[..., np.newaxis] * np.ones_like(freq, dtype=float)

    return signal, group_delay


@pytest.fixture
def sine_plus_impulse():
    """Combined sine and delta impulse signal stub.

    Returns
    -------
    signal : Signal
        Stub of sine signal
    """
    frequency = 441
    delay = 100
    sampling_rate = 44100
    n_samples = 10000
    fft_norm = 'none'
    cshape = (1,)

    time_sine, freq_sine, frequency = stub_utils.sine_func(
        frequency, sampling_rate, n_samples, fft_norm, cshape)
    time_imp, freq_imp = stub_utils.impulse_func(
        delay, n_samples, fft_norm, cshape)
    signal = stub_utils.signal_stub(
        time_sine + time_imp, freq_sine + freq_imp, sampling_rate, fft_norm)

    return signal


@pytest.fixture
def noise():
    """Gaussian white noise signal stub.
    The frequency spectrum is set to dummy value None.

    Returns
    -------
    signal : Signal
        Stub of noise signal
    """
    sigma = 1
    n_samples = int(1e5)
    cshape = (1,)
    sampling_rate = 44100
    fft_norm = 'rms'
    freq = None

    time = stub_utils.noise_func(sigma, n_samples, cshape)
    signal = stub_utils.signal_stub(
        time, freq, sampling_rate, fft_norm)

    return signal


@pytest.fixture
def noise_odd():
    """Gaussian white noise signal stub,
    odd number of samples.
    The frequency spectrum is set to dummy value None.

    Returns
    -------
    signal : Signal
        Stub of noise signal
    """
    sigma = 1
    n_samples = int(1e5 - 1)
    cshape = (1,)
    sampling_rate = 44100
    fft_norm = 'rms'
    freq = None

    time = stub_utils.noise_func(sigma, n_samples, cshape)
    signal = stub_utils.signal_stub(
        time, freq, sampling_rate, fft_norm)

    return signal


@pytest.fixture
def noise_two_by_two_channel():
    """ 2-by-2 channel gaussian white noise signal stub.
    The frequency spectrum is set to dummy value None.

    Returns
    -------
    signal : Signal
        Stub of noise signal
    """
    sigma = 1
    n_samples = int(1e5)
    cshape = (2, 2)
    sampling_rate = 44100
    fft_norm = 'rms'
    freq = None

    time = stub_utils.noise_func(sigma, n_samples, cshape)
    signal = stub_utils.signal_stub(
        time, freq, sampling_rate, fft_norm)

    return signal


@pytest.fixture
def noise_two_by_three_channel():
    """ 2-by-3 channel gaussian white noise signal stub.
    The frequency spectrum is created with np.fft.rfft.

    Returns
    -------
    signal : Signal
        Stub of noise signal
    """
    sigma = 1
    n_samples = int(1e5)
    cshape = (2, 3)
    sampling_rate = 44100
    fft_norm = 'none'

    time = stub_utils.noise_func(sigma, n_samples, cshape)
    freq = np.fft.rfft(time)
    signal = stub_utils.signal_stub(
        time, freq, sampling_rate, fft_norm)

    return signal


@pytest.fixture
def fft_lib_np(monkeypatch):
    """Set numpy.fft as fft library.
    """
    import pyfar.fft
    monkeypatch.setattr(pyfar.fft, 'fft_lib', np.fft)


@pytest.fixture
def fft_lib_pyfftw(monkeypatch):
    """Set pyfftw as fft library.
    """
    import pyfar.fft
    from pyfftw.interfaces import numpy_fft as npi_fft
    monkeypatch.setattr(pyfar.fft, 'fft_lib', npi_fft)


@pytest.fixture
def generate_wav_file(tmpdir, noise):
    """Create wav file in temporary folder.
    """
    filename = os.path.join(tmpdir, 'test_wav.wav')
    wavfile.write(filename, noise.sampling_rate, noise.time.T)
    return filename


@pytest.fixture
def sofa_reference_coordinates(noise_two_by_three_channel):
    """Define coordinates to write in reference files.
    """
    n_measurements = noise_two_by_three_channel.cshape[0]
    n_receivers = noise_two_by_three_channel.cshape[1]
    source_coordinates = np.random.rand(n_measurements, 3)
    receiver_coordinates = np.random.rand(n_receivers, n_measurements, 3)
    return source_coordinates, receiver_coordinates


@pytest.fixture
def generate_sofa_GeneralFIR(
        tmpdir, noise_two_by_three_channel, sofa_reference_coordinates):
    """ Generate the reference sofa files of type GeneralFIR.
    """
    sofatype = 'GeneralFIR'
    n_measurements = noise_two_by_three_channel.cshape[0]
    n_receivers = noise_two_by_three_channel.cshape[1]
    n_samples = noise_two_by_three_channel.n_samples
    dimensions = {"M": n_measurements, "R": n_receivers, "N": n_samples}

    filename = os.path.join(tmpdir, (sofatype + '.sofa'))
    sofafile = sofa.Database.create(filename, sofatype, dimensions=dimensions)

    sofafile.Listener.initialize(fixed=["Position", "View", "Up"])
    sofafile.Source.initialize(variances=["Position"], fixed=["View", "Up"])
    sofafile.Source.Position.set_values(sofa_reference_coordinates[0])
    sofafile.Receiver.initialize(variances=["Position"], fixed=["View", "Up"])
    r_coords = np.transpose(sofa_reference_coordinates[1], (0, 2, 1))
    sofafile.Receiver.Position.set_values(r_coords)
    sofafile.Emitter.initialize(fixed=["Position", "View", "Up"], count=1)
    sofafile.Data.Type = 'FIR'
    sofafile.Data.initialize()
    sofafile.Data.IR = noise_two_by_three_channel.time
    sofafile.Data.SamplingRate = noise_two_by_three_channel.sampling_rate

    sofafile.close()
    return filename


@pytest.fixture
def generate_sofa_GeneralTF(
        tmpdir, noise_two_by_three_channel, sofa_reference_coordinates):
    """ Generate the reference sofa files of type GeneralTF.
    """
    sofatype = 'GeneralTF'
    n_measurements = noise_two_by_three_channel.cshape[0]
    n_receivers = noise_two_by_three_channel.cshape[1]
    n_bins = noise_two_by_three_channel.n_bins
    dimensions = {"M": n_measurements, "R": n_receivers, "N": n_bins}

    filename = os.path.join(tmpdir, (sofatype + '.sofa'))
    sofafile = sofa.Database.create(filename, sofatype, dimensions=dimensions)

    sofafile.Listener.initialize(fixed=["Position", "View", "Up"])
    sofafile.Source.initialize(variances=["Position"], fixed=["View", "Up"])
    sofafile.Source.Position.set_values(sofa_reference_coordinates[0])
    sofafile.Receiver.initialize(variances=["Position"], fixed=["View", "Up"])
    r_coords = np.transpose(sofa_reference_coordinates[1], (0, 2, 1))
    sofafile.Receiver.Position.set_values(r_coords)
    sofafile.Emitter.initialize(fixed=["Position", "View", "Up"], count=1)
    sofafile.Data.Type = 'TF'
    sofafile.Data.initialize()
    sofafile.Data.Real.set_values(np.real(noise_two_by_three_channel.freq))
    sofafile.Data.Imag.set_values(np.imag(noise_two_by_three_channel.freq))

    sofafile.close()
    return filename


@pytest.fixture
def generate_sofa_unit_error(
        tmpdir, noise_two_by_three_channel, sofa_reference_coordinates):
    """ Generate the reference sofa files of type GeneralFIR
    with incorrect sampling rate unit.
    """
    sofatype = 'GeneralFIR'
    n_measurements = noise_two_by_three_channel.cshape[0]
    n_receivers = noise_two_by_three_channel.cshape[1]
    n_samples = noise_two_by_three_channel.n_samples
    dimensions = {"M": n_measurements, "R": n_receivers, "N": n_samples}

    filename = os.path.join(tmpdir, (sofatype + '.sofa'))
    sofafile = sofa.Database.create(filename, sofatype, dimensions=dimensions)

    sofafile.Listener.initialize(fixed=["Position", "View", "Up"])
    sofafile.Source.initialize(variances=["Position"], fixed=["View", "Up"])
    sofafile.Source.Position.set_values(sofa_reference_coordinates[0])
    sofafile.Receiver.initialize(variances=["Position"], fixed=["View", "Up"])
    r_coords = np.transpose(sofa_reference_coordinates[1], (0, 2, 1))
    sofafile.Receiver.Position.set_values(r_coords)
    sofafile.Emitter.initialize(fixed=["Position", "View", "Up"], count=1)
    sofafile.Data.Type = 'FIR'
    sofafile.Data.initialize()
    sofafile.Data.IR = noise_two_by_three_channel.time
    sofafile.Data.SamplingRate = noise_two_by_three_channel.sampling_rate
    sofafile.Data.SamplingRate.Units = 'not_hertz'

    sofafile.close()
    return filename


@pytest.fixture
def generate_sofa_postype_error(
        tmpdir, noise_two_by_three_channel, sofa_reference_coordinates):
    """ Generate the reference sofa files of type GeneralFIR
    with incorrect position type.
    """
    sofatype = 'GeneralFIR'
    n_measurements = noise_two_by_three_channel.cshape[0]
    n_receivers = noise_two_by_three_channel.cshape[1]
    n_samples = noise_two_by_three_channel.n_samples
    dimensions = {"M": n_measurements, "R": n_receivers, "N": n_samples}

    filename = os.path.join(tmpdir, (sofatype + '.sofa'))
    sofafile = sofa.Database.create(filename, sofatype, dimensions=dimensions)

    sofafile.Listener.initialize(fixed=["Position", "View", "Up"])
    sofafile.Source.initialize(variances=["Position"], fixed=["View", "Up"])
    sofafile.Source.Position.set_values(sofa_reference_coordinates[0])
    sofafile.Receiver.initialize(variances=["Position"], fixed=["View", "Up"])
    r_coords = np.transpose(sofa_reference_coordinates[1], (0, 2, 1))
    sofafile.Receiver.Position.set_values(r_coords)
    sofafile.Emitter.initialize(fixed=["Position", "View", "Up"], count=1)
    sofafile.Data.Type = 'FIR'
    sofafile.Data.initialize()
    sofafile.Data.IR = noise_two_by_three_channel.time
    sofafile.Data.SamplingRate = noise_two_by_three_channel.sampling_rate
    sofafile.Source.Position.Type = 'wrong_type'

    sofafile.close()
    return filename


@pytest.fixture
def views():
    """ Used for the creation of Orientation objects with
    `Orientations.from_view_up`
    """
    return [[1, 0, 0], [2, 0, 0], [-1, 0, 0]]


@pytest.fixture
def ups():
    """ Used for the creation of Orientation objects with
    `Orientations.from_view_up`
    """
    return [[0, 1, 0], [0, -2, 0], [0, 1, 0]]


@pytest.fixture
def positions():
    """ Used for the visualization of Orientation objects with
    `Orientations.show`
    """
    return [[0, 0.5, 0], [0, -0.5, 0], [1, 1, 1]]


@pytest.fixture
def orientations(views, ups):
    """ Orientations object uses fixtures `views` and `ups`.
    """
    return Orientations.from_view_up(views, ups)


@pytest.fixture
def coordinates():
    """ Coordinates object.
    """
    return Coordinates([0, 1], [2, 3], [4, 5])


@pytest.fixture
def sine_signal(sine):
    """ Signal object without Mock or MagicMock wrapper.
    """
    return Signal(sine.time, sine.sampling_rate, domain='time')


@pytest.fixture
def coeffs():
    return np.array([[[1, 0, 0], [1, 0, 0]]])


@pytest.fixture
def state():
    return np.array([[[1, 0]]])


@pytest.fixture
def filter(coeffs, state):
    """ Filter object.
    """
    return fo.Filter(coefficients=coeffs, state=state)


@pytest.fixture
def filterIIR():
    """ FilterIIR object.
    """
    coeff = np.array([[1, 1 / 2, 0], [1, 0, 0]])
    return fo.FilterIIR(coeff, sampling_rate=2 * np.pi)


@pytest.fixture
def filterFIR():
    """ FilterFIR objectr.
    """
    coeff = np.array([
        [1, 1 / 2, 0],
        [1, 1 / 4, 1 / 8]])
    return fo.FilterFIR(coeff, sampling_rate=2*np.pi)


@pytest.fixture
def filterSOS():
    """ FilterSOS objectr.
    """
    sos = np.array([[1, 1 / 2, 0, 1, 0, 0]])
    return fo.FilterSOS(sos, sampling_rate=2 * np.pi)


@pytest.fixture
def sphericalvoronoi():
    """ SphericalVoronoi object.
    """
<<<<<<< HEAD
    dihedral = 2 * np.arcsin(np.cos(np.pi / 3) / np.sin(np.pi / 5))
    R = np.tan(np.pi / 3) * np.tan(dihedral / 2)
    rho = np.cos(np.pi / 5) / np.sin(np.pi / 10)

    theta1 = np.arccos(
        (np.cos(np.pi / 5) / np.sin(np.pi / 5)) /
        np.tan(np.pi / 3))

    a2 = 2 * np.arccos(rho / R)

    theta2 = theta1 + a2
    theta3 = np.pi - theta2
    theta4 = np.pi - theta1

    phi1 = 0
    phi2 = 2 * np.pi / 3
    phi3 = 4 * np.pi / 3

    theta = np.concatenate((
        np.tile(theta1, 3),
        np.tile(theta2, 3),
        np.tile(theta3, 3),
        np.tile(theta4, 3)))
    phi = np.tile(np.array(
            [phi1, phi2, phi3, phi1 + np.pi / 3,
             phi2 + np.pi / 3, phi3 + np.pi / 3]), 2)
    rad = np.ones(np.size(theta))

    s = Coordinates(
        phi, theta, rad,
        domain='sph', convention='top_colat')
    return SphericalVoronoi(s)


@pytest.fixture
def any_obj():
    """ Any object acting as placeholder for non-PyFar-objects.
    """
    return stub_utils.AnyClass()


@pytest.fixture
def flat_data():
    """ Class being primarily used as a subclass of the nested data object.
    """
    return stub_utils.FlatData()


@pytest.fixture
def nested_data():
    """ General nested data structure primarily used to illustrate mechanism of
    `io.write` and `io.read`.
    """
    return stub_utils.NestedData.create()


def stub_str_to_type():
    """ Stubs `_codec._str_to_type` for tests that use general data structures.
    """
    return stub_utils.stub_str_to_type()


def stub_is_pyfar_type():
    """ Stubs `_codec._is_pyfar_type` for tests that use general data structures.
    """
    return stub_utils.stub_is_pyfar_type()
=======
    points = np.array(
        [[0, 0, 1], [0, 0, -1], [1, 0, 0], [0, 1, 0], [0, -1, 0], [-1, 0, 0]])
    sampling = Coordinates(points[:, 0], points[:, 1], points[:, 2])
    return SphericalVoronoi(sampling)
>>>>>>> a75497b3
<|MERGE_RESOLUTION|>--- conflicted
+++ resolved
@@ -633,76 +633,41 @@
 def sphericalvoronoi():
     """ SphericalVoronoi object.
     """
-<<<<<<< HEAD
-    dihedral = 2 * np.arcsin(np.cos(np.pi / 3) / np.sin(np.pi / 5))
-    R = np.tan(np.pi / 3) * np.tan(dihedral / 2)
-    rho = np.cos(np.pi / 5) / np.sin(np.pi / 10)
-
-    theta1 = np.arccos(
-        (np.cos(np.pi / 5) / np.sin(np.pi / 5)) /
-        np.tan(np.pi / 3))
-
-    a2 = 2 * np.arccos(rho / R)
-
-    theta2 = theta1 + a2
-    theta3 = np.pi - theta2
-    theta4 = np.pi - theta1
-
-    phi1 = 0
-    phi2 = 2 * np.pi / 3
-    phi3 = 4 * np.pi / 3
-
-    theta = np.concatenate((
-        np.tile(theta1, 3),
-        np.tile(theta2, 3),
-        np.tile(theta3, 3),
-        np.tile(theta4, 3)))
-    phi = np.tile(np.array(
-            [phi1, phi2, phi3, phi1 + np.pi / 3,
-             phi2 + np.pi / 3, phi3 + np.pi / 3]), 2)
-    rad = np.ones(np.size(theta))
-
-    s = Coordinates(
-        phi, theta, rad,
-        domain='sph', convention='top_colat')
-    return SphericalVoronoi(s)
-
-
-@pytest.fixture
-def any_obj():
-    """ Any object acting as placeholder for non-PyFar-objects.
-    """
-    return stub_utils.AnyClass()
-
-
-@pytest.fixture
-def flat_data():
-    """ Class being primarily used as a subclass of the nested data object.
-    """
-    return stub_utils.FlatData()
-
-
-@pytest.fixture
-def nested_data():
-    """ General nested data structure primarily used to illustrate mechanism of
-    `io.write` and `io.read`.
-    """
-    return stub_utils.NestedData.create()
-
-
-def stub_str_to_type():
-    """ Stubs `_codec._str_to_type` for tests that use general data structures.
-    """
-    return stub_utils.stub_str_to_type()
-
-
-def stub_is_pyfar_type():
-    """ Stubs `_codec._is_pyfar_type` for tests that use general data structures.
-    """
-    return stub_utils.stub_is_pyfar_type()
-=======
     points = np.array(
         [[0, 0, 1], [0, 0, -1], [1, 0, 0], [0, 1, 0], [0, -1, 0], [-1, 0, 0]])
     sampling = Coordinates(points[:, 0], points[:, 1], points[:, 2])
     return SphericalVoronoi(sampling)
->>>>>>> a75497b3
+
+
+@pytest.fixture
+def any_obj():
+    """ Any object acting as placeholder for non-PyFar-objects.
+    """
+    return stub_utils.AnyClass()
+
+
+@pytest.fixture
+def flat_data():
+    """ Class being primarily used as a subclass of the nested data object.
+    """
+    return stub_utils.FlatData()
+
+
+@pytest.fixture
+def nested_data():
+    """ General nested data structure primarily used to illustrate mechanism of
+    `io.write` and `io.read`.
+    """
+    return stub_utils.NestedData.create()
+
+
+def stub_str_to_type():
+    """ Stubs `_codec._str_to_type` for tests that use general data structures.
+    """
+    return stub_utils.stub_str_to_type()
+
+
+def stub_is_pyfar_type():
+    """ Stubs `_codec._is_pyfar_type` for tests that use general data structures.
+    """
+    return stub_utils.stub_is_pyfar_type()