--- conflicted
+++ resolved
@@ -6,15 +6,11 @@
 
 from pyfar.spatial.spatial import SphericalVoronoi
 from pyfar.orientations import Orientations
-<<<<<<< HEAD
 from pyfar.coordinates import Coordinates
 from pyfar.signal import Signal
 import pyfar.dsp.classes as fo
 
-import stub_utils
-=======
 from pyfar.testing import stub_utils
->>>>>>> 00ce2a86
 
 
 @pytest.fixture
